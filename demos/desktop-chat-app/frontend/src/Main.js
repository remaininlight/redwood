--- conflicted
+++ resolved
@@ -2,15 +2,9 @@
 import styled, { useTheme } from 'styled-components'
 import { Redirect, useHistory } from 'react-router-dom'
 import { Code as CodeIcon } from '@material-ui/icons'
-<<<<<<< HEAD
 import { ToastContainer, toast } from 'react-toastify'
 import 'react-toastify/dist/ReactToastify.css'
-
 import { useRedwood, useStateTree } from '@redwood.dev/client/react'
-=======
-import { ToastContainer } from 'react-toastify'
-import 'react-toastify/dist/ReactToastify.css'
->>>>>>> b43a913f
 
 import ServerBar from './components/Sidebar/ServerBar'
 import Loading from './components/Account/Loading'
@@ -130,10 +124,7 @@
 
             <ContactsModal onDismiss={onDismissContactsModal} />
 			<ToastContainer />
-<<<<<<< HEAD
 			{ isLoading ? <Loading text={'Loading account and chats...'} /> : null }
-=======
->>>>>>> b43a913f
         </Layout>
     )
 }
