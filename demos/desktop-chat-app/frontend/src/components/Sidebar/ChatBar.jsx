import React, { useState, useCallback, useEffect } from 'react'
import { useHistory } from 'react-router-dom'
import styled, { useTheme } from 'styled-components'
import { Avatar, Checkbox } from '@material-ui/core'
import { AddCircleOutline as AddIcon, ExitToApp } from '@material-ui/icons'
import { makeStyles, withStyles } from '@material-ui/core/styles'
import moment from 'moment'
import Redwood from '@redwood.dev/client'
import { sortBy } from 'lodash'

import GroupItem from './GroupItem'
import Modal, { ModalTitle, ModalContent, ModalActions } from '../Modal'
import Button from '../Button'
import Input, { InputLabel } from '../Input'
import PeerRow from '../PeerRow'
import { useRedwood, useStateTree } from '@redwood.dev/client/react'
import useModal from '../../hooks/useModal'
import useAPI from '../../hooks/useAPI'
import useNavigation from '../../hooks/useNavigation'
import usePeers from '../../hooks/usePeers'
import useServerAndRoomInfo from '../../hooks/useServerAndRoomInfo'
import useRoomName from '../../hooks/useRoomName'
import useLoginStatus from '../../hooks/useLoginStatus'
import useUsers from '../../hooks/useUsers'
import theme from '../../theme'

import addChat from './assets/add_chat.svg'
import avatarPlaceholder from './assets/speech-bubble.svg'

const ChatBarWrapper = styled.div`
    display: flex;
    flex-direction: column;
    background: ${props => props.theme.color.grey[400]};
`

const SGroupItem = styled(GroupItem)`
    cursor: pointer;
    transition: .15s ease-in-out all;

    border-radius: 8px;
    margin: 6px;

    &:hover {
        background: ${props => props.theme.color.grey[300]};
    }
`

const SControlWrapper = styled.div`
    display: flex;
    align-items: center;
    justify-content: start;
    cursor: pointer;
    transition: .15s ease-in-out all;
    background: transparent;
    height: 40px;
    padding-left: 12px;
    color: ${props => props.theme.color.indigo[500]};
    font-weight: 500;

    &:hover {
        background: ${props => props.theme.color.grey[300]};
    }
`

const Spacer = styled.div`
    flex-grow: 1;
`

const SAddIcon = styled(AddIcon)`
    margin-right: 10px;
`

const SExitToApp = styled(ExitToApp)`
    margin-right: 10px;
`

function ChatBar({ className }) {
    const { selectedServer, selectedRoomName, selectedStateURI, registryStateURI, isDirectMessage, navigate } = useNavigation()
    const { servers, rooms } = useServerAndRoomInfo()
    const { isLoggedIn, logout } = useLoginStatus()

    const { onPresent: onPresentNewChatModal, onDismiss: onDismissNewChatModal } = useModal('new chat')
    const { onPresent: onPresentNewDMModal, onDismiss: onDismissNewDMModal } = useModal('new dm')
    const theme = useTheme()

    const onClickCreateNewChat = useCallback(() => {
        if (isDirectMessage) {
            onPresentNewDMModal()
        } else {
            onPresentNewChatModal()
        }
    }, [isDirectMessage, onPresentNewChatModal, onPresentNewDMModal])

    const onClickLogout = useCallback(async () => {
        if (!isLoggedIn) { return }
        await logout()
    }, [isLoggedIn, logout])

    const registryState = useStateTree(registryStateURI)
    const serverRooms = Object.keys((!!registryState ? registryState.rooms : {}) || {}).filter(room => !!room).map(room => `${selectedServer}/${room}`)

    return (
        <ChatBarWrapper className={className}>
            {serverRooms.map(roomStateURI => (
                rooms[roomStateURI]
                    ? <ChatBarItem
                        key={roomStateURI}
                        stateURI={roomStateURI}
                        selected={roomStateURI === selectedStateURI}
                        onClick={() => navigate(selectedServer, rooms[roomStateURI].rawName)}
                      />
                    : null
            ))}

            <Spacer />

            {!!selectedServer &&
                <SControlWrapper onClick={onClickCreateNewChat}>
                    <SAddIcon style={{ color: theme.color.indigo[500] }} /> {isDirectMessage ? 'New message' : 'New chat'}
                </SControlWrapper>
            }
            <SControlWrapper onClick={onClickLogout}>
                <SExitToApp style={{ color: theme.color.indigo[500] }} /> Logout
            </SControlWrapper>
            <NewChatModal selectedServer={selectedServer} serverRooms={serverRooms} onDismiss={onDismissNewChatModal} navigate={navigate} />
            <NewDMModal serverRooms={serverRooms} onDismiss={onDismissNewDMModal} navigate={navigate} />
        </ChatBarWrapper>
    )
}

function ChatBarItem({ stateURI, selected, onClick }) {
    const chatState = useStateTree(stateURI)
    const [latestMessageTime, setLatestMessageTime] = useState(null)
    const [server, room] = stateURI.split('/')
	const roomName = useRoomName(server, room)

	// Put notification sound and alert here

    let latestTimestamp
    let mostRecentMessageText
    if (chatState && chatState.messages && chatState.messages.length > 0) {
        latestTimestamp = chatState.messages[chatState.messages.length - 1].timestamp
        mostRecentMessageText = chatState.messages[chatState.messages.length - 1].text
    }

    let updateTime = useCallback((latestTimestamp) => {
        if (latestTimestamp) {
            let timeAgo = moment.unix(latestTimestamp).fromNow()
            if (timeAgo === 'a few seconds ago') { timeAgo = 'moments ago' }
            setLatestMessageTime(timeAgo)
        }
    }, [setLatestMessageTime])

    useEffect(() => {
        updateTime(latestTimestamp)
    }, [updateTime, latestTimestamp])

    useEffect(() => {
        const intervalID = setInterval(() => updateTime(latestTimestamp), 10000)
        return () => { clearInterval(intervalID) }
    }, [latestTimestamp, updateTime])

    return (
        <SGroupItem
            selected={selected}
            onClick={onClick}
            name={roomName}
            text={mostRecentMessageText}
            time={latestMessageTime}
            avatar={avatarPlaceholder}
        />
    )
}

const SInput = styled(Input)`
    width: 460px;
`

const WInput = styled(Input)`
width: 280px;	
`

function NewChatModal({ selectedServer, serverRooms, onDismiss, navigate }) {
    const [newChatName, setNewChatName] = useState('')
    const api = useAPI()
    const { rooms } = useServerAndRoomInfo()
    const { nodeIdentities } = useRedwood()

            // console.log(Object.keys(rooms).split('/')[selectedServer])
    const onClickCreate = useCallback(async () => {
        if (!api) { return }
        try {
            await api.createNewChat(selectedServer, newChatName, serverRooms)

            // Check if this is the first room created by user
            const roomsFound = !!Object.keys(rooms).filter((room) => {
              return room.split('/')[0] === selectedServer
            }).length

            if (!roomsFound) {
              await api.updateProfile(nodeIdentities[0].address, `${selectedServer}/registry`, null, null, 'creator')
            }

            setNewChatName('')
            onDismiss()
            navigate(selectedServer, newChatName)
        } catch (err) {
            console.error(err)
        }
    }, [api, selectedServer, newChatName, serverRooms, navigate, rooms, nodeIdentities])

    function onChangeNewChatName(e) {
        setNewChatName(e.target.value)
    }

    function onKeyDown(e) {
        if (e.code === 'Enter') {
            e.stopPropagation()
            onClickCreate()
            setNewChatName('')
        }
    }

    function closeModal() {
      setNewChatName()
      onDismiss()
	}
	
<<<<<<< HEAD
=======
	const WInput = styled(Input)`
		width: 280px;	
	`

>>>>>>> b43a913f
    return (
        <Modal modalKey="new chat">
            <ModalTitle closeModal={closeModal}>Create a Chat</ModalTitle>
            <ModalContent>
				<InputLabel label={'Chat Name'}>
					<WInput
						value={newChatName}
						onChange={onChangeNewChatName}
						onKeyDown={onKeyDown}
					/>
				</InputLabel>
            </ModalContent>
            <ModalActions>
                <Button primary onClick={onClickCreate}>Create</Button>
            </ModalActions>
        </Modal>
    )
}

const useCheckboxStyles = makeStyles(muiTheme => ({
    root: {
        color: theme.color.grey[50] + ' !important',
    },
    checked: {
        color: theme.color.green[500] + ' !important',
    },
}))

const SNewDMModalContent = styled(ModalContent)`
    max-height: 60vh;
	overflow: scroll;
	min-width: 400px;

    /* Chrome, Safari, Opera */
    &::-webkit-scrollbar {
        display: none;
    }
    -ms-overflow-style: none;  /* IE and Edge */
    scrollbar-width: none;  /* Firefox */
`

const SEmptyPeers = styled.div`
	color: rgba(255, 255, 255, .5);
	width: 100%;
	text-align: center;
	font-size: 12px;
	margin-top: 24px;
`

function NewDMModal({ serverRooms, onDismiss, navigate }) {
    const { nodeIdentities } = useRedwood()
    const [sender, setSender] = useState('')
    const api = useAPI()
	let { peersByAddress } = usePeers()
    let peers = Object.keys(peersByAddress).map(addr => peersByAddress[addr]).filter(peer => !peer.isSelf)

    useEffect(() => {
        if (nodeIdentities && nodeIdentities.length > 0) {
            setSender(nodeIdentities[0].address)
        }
    }, [nodeIdentities])

    const [selectedPeers, setSelectedPeers] = useState({})
    const onClickPeer = useCallback(async (recipientAddr) => {
        setSelectedPeers({
            ...selectedPeers,
            [recipientAddr]: !selectedPeers[recipientAddr],
        })
    }, [selectedPeers, setSelectedPeers])

    const onClickCreate = useCallback(async () => {
        if (!api) { return }
        try {
            let recipients = Object.keys(selectedPeers).filter(addr => !!selectedPeers[addr])
            await api.createNewDM([...recipients, sender])
            onDismiss()
            navigate('chat.p2p', Redwood.utils.privateTxRootForRecipients([sender, recipientAddr]))
        } catch (err) {
            console.error(err)
        }
        setSelectedPeers({})
    }, [api, serverRooms, navigate, selectedPeers, setSelectedPeers])

    peers = sortBy(peers, ['address'])

	const checkboxStyles = useCheckboxStyles()

	let emptyPeers = null
	let noSelectedPeers = Object.keys(selectedPeers).length === 0

	if (peers.length === 0) {
		emptyPeers = <SEmptyPeers>No peers were found.</SEmptyPeers>
	}

    return (
        <Modal modalKey="new dm">
            <ModalTitle closeModal={onDismiss}>Start a DM</ModalTitle>
            <SNewDMModalContent>
				{emptyPeers}
                {peers.map(peer => (
                    <div style={{ display: 'flex' }} key={peer.address}>
                        <Checkbox checked={!!selectedPeers[peer.address]} onChange={() => onClickPeer(peer.address)} classes={checkboxStyles} />
                        <PeerRow address={peer.address} onClick={() => onClickPeer(peer.address)} />
                    </div>
                ))}
            </SNewDMModalContent>
            <ModalActions>
                <Button primary onClick={onClickCreate} disabled={noSelectedPeers}>Create</Button>
            </ModalActions>
        </Modal>
    )
}

export default ChatBar<|MERGE_RESOLUTION|>--- conflicted
+++ resolved
@@ -226,13 +226,10 @@
       onDismiss()
 	}
 	
-<<<<<<< HEAD
-=======
 	const WInput = styled(Input)`
 		width: 280px;	
 	`
 
->>>>>>> b43a913f
     return (
         <Modal modalKey="new chat">
             <ModalTitle closeModal={closeModal}>Create a Chat</ModalTitle>
